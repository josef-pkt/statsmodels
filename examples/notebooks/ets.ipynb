--- conflicted
+++ resolved
@@ -95,13 +95,8 @@
    "cell_type": "markdown",
    "metadata": {},
    "source": [
-<<<<<<< HEAD
-    "The plot above shows annual oil production in Saudia Arabia in million tonnes. The data are taken from the R package `fpp2` (companion package to prior version of [1]).\n",
-    "Below you can see how to fit a simple exponential smoothing model using statsmodel's ETS implementation to this data. Additionally, the fit using `forecast` in R is shown as comparison."
-=======
     "The plot above shows annual oil production in Saudi Arabia in million tonnes. The data are taken from the R package `fpp2` (companion package to prior version [1]).\n",
     "Below you can see how to fit a simple exponential smoothing model using statsmodels's ETS implementation to this data. Additionally, the fit using `forecast` in R is shown as comparison."
->>>>>>> 525a9909
    ]
   },
   {
