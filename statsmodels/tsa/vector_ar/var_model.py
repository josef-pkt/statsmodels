--- conflicted
+++ resolved
@@ -6,15 +6,8 @@
 ----------
 Lütkepohl (2005) New Introduction to Multiple Time Series Analysis
 """
-<<<<<<< HEAD
 from statsmodels.compat.pandas import deprecate_kwarg
-from statsmodels.compat.python import (range, lrange, string_types,
-                                       StringIO, iteritems)
-=======
-
 from statsmodels.compat.python import lrange, iteritems
-from statsmodels.compat.pandas import deprecate_kwarg
->>>>>>> c860d304
 
 from collections import defaultdict
 from io import StringIO
@@ -26,7 +19,7 @@
 
 import statsmodels.base.wrapper as wrap
 from statsmodels.tsa.base.tsa_model import (TimeSeriesModel,
-                                            TimeSeriesResultsWrapper)
+                                           TimeSeriesResultsWrapper)
 import statsmodels.tsa.tsatools as tsa
 from statsmodels.iolib.table import SimpleTable
 from statsmodels.tools.decorators import cache_readonly, deprecated_alias
